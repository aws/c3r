// Copyright Amazon.com, Inc. or its affiliates. All Rights Reserved.
// SPDX-License-Identifier: Apache-2.0

package com.amazonaws.c3r.data;

import com.amazonaws.c3r.config.ColumnType;
import com.amazonaws.c3r.exception.C3rIllegalArgumentException;
import com.amazonaws.c3r.exception.C3rRuntimeException;
import edu.umd.cs.findbugs.annotations.Nullable;
import edu.umd.cs.findbugs.annotations.UnknownNullness;
import lombok.NonNull;

import java.math.BigDecimal;
import java.math.BigInteger;
import java.nio.BufferUnderflowException;
import java.nio.ByteBuffer;
import java.nio.CharBuffer;
import java.nio.charset.StandardCharsets;
import java.util.Arrays;
import java.util.Objects;
import java.util.function.BiFunction;
import java.util.function.Function;

/**
 * Utility functions to convert values from one type to another based off of column specifications.
 *
 * <p>
 * For encoded values, the byte representation follows the general form:<br/>
 * Byte 1: {@link ClientDataInfo}<br/>
 * Bytes 2-(N-1): Metadata if the type needs it to recreate the value<br/>
 * Bytes N+: Data if the value is not null<br/>
 * </p>
 */
public final class ValueConverter {
    /**
     * Private utility class constructor.
     */
    private ValueConverter() {
    }

    /**
     * Creates a basic value (i.e., one that requires no metadata) from the given {@code bytes}.
     *
     * @param bytes              Bytes representing a simple Java type
     * @param expectedByteLength How many bytes the value should have
     * @param type               Name of type to use in error messages
     * @param getter             Function to call on {@code ByteBuffer} to get the value of type {@code T} that
     *                           is expected to consume all of the `bytes`.
     * @param <T>                Java class for the basic value
     * @return The reconstructed value
     * @throws C3rRuntimeException if the number of bytes is not the expected length
     */
    private static <T> T basicFromBytes(final byte[] bytes, final int expectedByteLength, @NonNull final ClientDataType type,
                                        @NonNull final Function<ByteBuffer, T> getter) {
        if (bytes == null) {
            return null;
        }
        if (bytes.length != expectedByteLength) {
            throw new C3rRuntimeException(type + " should be " + expectedByteLength + " in length but " + bytes.length +
                    " found.");
        }
        final ByteBuffer buffer = ByteBuffer.wrap(bytes);
        final T value = getter.apply(buffer);
        if (buffer.hasRemaining()) {
            throw new C3rRuntimeException(buffer.remaining() + " bytes still left but expected amount has been processed by array.");
        }
        return value;
    }

    /**
     * Creates an integral number from a byte array using {@code BigInteger} which checks for under and over flows.
     *
     * @param bytes  Bytes representing an integral value
     * @param type   Client data type name to use in error messages
     * @param getter Function to call on {@code BigInteger} to get value of type {@code T}
     * @param <T>    The type of integer to retrieve
     * @return Reconstructed integral number
     * @throws C3rRuntimeException if the value is out of range for the type
     */
    private static <T> T integralFromBytes(final byte[] bytes, @NonNull final ClientDataType type,
                                           @NonNull final Function<BigInteger, T> getter) {
        if (bytes == null) {
            return null;
        }
        try {
            final BigInteger value = new BigInteger(bytes);
            return getter.apply(value);
        } catch (final ArithmeticException e) {
            throw new C3rRuntimeException("Value out of range of a " + type + ".", e);
        }
    }

    /**
     * Creates a string from an array of UTF-8 encoded bytes.
     *
     * @param bytes UTF-8 byte array
     * @return String representation of byte value
     */
    private static java.lang.String stringFromBytes(final byte[] bytes) {
        if (bytes == null) {
            return null;
        }
        return new java.lang.String(bytes, StandardCharsets.UTF_8);
    }

    /**
     * Converts a value of a basic type (i.e., one that has no extra metadata) into bytes.
     *
     * @param value  What to store
     * @param size   Length of the value being stored
     * @param putter Function to call on {@code ByteBuffer} to put the value in
     * @param <T>    The particular class being stored
     * @return Byte representation of value
     * @throws C3rRuntimeException If the value does not fill up the expected number of bytes
     */
    private static <T> byte[] basicToBytes(final T value, final int size, @NonNull final BiFunction<ByteBuffer, T, ByteBuffer> putter) {
        if (value == null) {
            return null;
        }
        final ByteBuffer buffer = ByteBuffer.allocate(size);
        putter.apply(buffer, value);
        if (buffer.hasRemaining()) {
            throw new C3rRuntimeException("Too many bytes in array.");
        }
        return buffer.array();
    }

    /**
     * Turns a string into its UTF-8 byte representation.
     *
     * @param value String to convert to UTF-8 encoded bytes
     * @return Byte encoding of string value
     */
    private static byte[] stringToBytes(final java.lang.String value) {
        if (value == null) {
            return null;
        }
        return value.getBytes(StandardCharsets.UTF_8);
    }

    /**
     * Determines how many bytes will be added to the output. If the value is specified, the metadata parameters must all be specified.
     * If the value is null the metadata parameters can either all be specified as null or non-null values but not a mix.
     *
<<<<<<< HEAD
     * @param value              Value being encoded
     * @param metadataValues     Array of metadata parameters
     * @param nonNullValueLength How many bytes will be needed to store metadata for a non-null value
     * @param nullValueLength    How many bytes will be needed to store metadata when the value is null but the metadata is all non-null
     * @param <T>                Type of the value being stored
     * @return Number of bytes that will be needed to store metadata.
     */
    private static <T> int getMetaDataByteLength(final T value, @NonNull final Object[] metadataValues, final int nonNullValueLength,
                                                 final int nullValueLength) {
        if (value == null && Arrays.stream(metadataValues).allMatch(Objects::nonNull)) {
            return nullValueLength;
        } else if (value == null) {
            return 0;
        }
        return nonNullValueLength;
=======
     * @param value          Value being encoded
     * @param metadataValues Array of metadata parameters
     * @param metadataLength How many bytes will be needed to store metadata
     * @param <T>            The data type for the value
     * @return Number of bytes that will be needed to store metadata.
     */
    private static <T> int getMetaDataByteLength(final T value, @NonNull final Object[] metadataValues, final int metadataLength) {
        if (value == null && Arrays.stream(metadataValues).allMatch(Objects::nonNull)) {
            return metadataLength;
        } else if (value == null) {
            return 0;
        }
        return metadataLength;
>>>>>>> 932f8a6e
    }

    /**
     * Gets the ClientDataInfo from the start of an encoded value.
     *
     * @param buffer   Encoded C3R data type
     * @param expected Expected ClientDataType
     * @return Basic information on encoded value
     * @throws C3rRuntimeException if the encoded value doesn't have enough bytes or an unexpected type
     */
    private static ClientDataInfo stripClientDataInfo(@NonNull final ByteBuffer buffer, @NonNull final ClientDataType expected) {
        if (buffer.remaining() < ClientDataInfo.BYTE_LENGTH) {
            throw new C3rRuntimeException("Value could not be decoded, not enough bytes.");
        }
        final ClientDataInfo info = ClientDataInfo.decode(buffer.get());
        if (info.getType() != expected) {
            throw new C3rRuntimeException("Expected to decode " + expected + " but found " + info.getType() + " instead.");
        }
        return info;
    }

    /**
     * Verifies that if {@code value} is non-null that all metadata parameters are also non-null
     * or if {@code value} is null that all metadata parameters have the same nullness.
     *
     * @param value    Value to be encoded
     * @param metadata Parameters needed to correctly reconstitute the value
     * @return {@code true} if parameters are correctly specified give whether value is null or not
     */
    private static boolean metadataSpecifiedIncorrectly(final Object value, final Object[] metadata) {
        final boolean allNull = Arrays.stream(metadata).allMatch(Objects::isNull);
        final boolean allNonNull = Arrays.stream(metadata).allMatch(Objects::nonNull);
        return (value == null || !allNonNull) && (value != null || (!allNull && !allNonNull));
    }

    /**
     * Takes a value of type {@code T} and converts it to a byte array.
     *
     * @param value  Value of type {@code T} to be converted
     * @param buffer ByteBuffer used to convert the value to bytes
     * @param putter Function to call on {@code ByteBuffer} to insert the value
     * @param <T>    Type of data being stored
     * @return Byte representation of value
     */
    private static <T> byte[] encodeValue(final T value, @NonNull final ByteBuffer buffer, @NonNull final Function<T, ByteBuffer> putter) {
        if (value != null) {
            putter.apply(value);
        }
        return buffer.array();
    }

    /**
     * For types that only need to call a single function on {@code ByteBuffer} to encode the value.
     *
     * @param value  Value being encoded
     * @param type   Client data type being encoded
     * @param size   Expected size of the value in bytes
<<<<<<< HEAD
     * @param putter Function to call on {@ByteBuffer} to store the value
=======
     * @param putter Function to call on {@code ByteBuffer} to store the value
>>>>>>> 932f8a6e
     * @param <T>    Java type being converted to bytes
     * @return Byte representation of value
     */
    private static <T> byte[] basicEncode(final T value, @NonNull final ClientDataType type, @NonNull final Integer size,
                                          @NonNull final BiFunction<ByteBuffer, T, ByteBuffer> putter) {
        final ClientDataInfo info = ClientDataInfo.builder().type(type).isNull(value == null).build();
        final int length = (value == null) ? 0 : size;
        final ByteBuffer buffer = ByteBuffer.allocate(ClientDataInfo.BYTE_LENGTH + length)
                .put(info.encode());
<<<<<<< HEAD
        return encodeValue(value, buffer, x -> putter.apply(buffer, x));
=======
        final byte[] bytes = encodeValue(value, buffer, x -> putter.apply(buffer, x));
        checkBufferHasNoRemaining(buffer);
        return bytes;
    }

    /**
     * Encodes a string based value and its length into a byte array. Length is included to verify correct decoding of the value.
     *
     * <p>
     * For a non-null value, the encoded byte array is of the form:<br/>
     * Byte 1: {@link ClientDataInfo}<br/>
     * Bytes 2-5: Length of the String<br/>
     * Bytes 6+: Bytes for the UTF-8 formatted version of the string
     * </p>
     *
     * <p>
     * For a null value, the encoded byte array is of the form:<br/>
     * Byte 1: {@code ClientDataInfo}
     * </p>
     *
     * @param type  The specific C3R string based data type
     * @param value String value
     * @return Byte array with all the information to correctly reconstruct the string
     */
    private static byte[] encodeString(@NonNull final ClientDataType type, final java.lang.String value) {
        final ClientDataInfo info = ClientDataInfo.builder().type(type).isNull(value == null).build();
        final byte[] bytes = stringToBytes(value);
        final int length = (bytes == null) ? 0 : bytes.length;
        final ByteBuffer buffer = ByteBuffer.allocate(ClientDataInfo.BYTE_LENGTH + length)
                .put(info.encode());
        if (value != null) {
            buffer.put(bytes);
        }
        checkBufferHasNoRemaining(buffer);
        return buffer.array();
>>>>>>> 932f8a6e
    }

    /**
     * Decodes a value that only needs a single call to {@code ByteBuffer} to recreate the value.
     *
     * @param bytes  Byte representation of value
     * @param type   Name of client data type to use in error messages
     * @param getter Function to call on {@code ByteBuffer} to get the value
     * @param <T>    The Java type being created
     * @return Value created from bytes
     * @throws C3rRuntimeException if the number of bytes is wrong for the type
     */
    private static <T> T basicDecode(final byte[] bytes, @NonNull final ClientDataType type,
                                     @NonNull final Function<ByteBuffer, T> getter) {
        final ByteBuffer buffer = ByteBuffer.wrap(bytes);
        final ClientDataInfo info = stripClientDataInfo(buffer, type);
<<<<<<< HEAD
        if (info.isNull()) {
            return null;
        }
        try {
            final T value = getter.apply(buffer);
            checkBuffer(buffer);
            return value;
        } catch (BufferUnderflowException e) {
            throw new C3rRuntimeException("Value could not be decoded, not enough bytes.", e);
        }
=======
        T value = null;
        if (!info.isNull()) {
            try {
                value = getter.apply(buffer);
            } catch (BufferUnderflowException e) {
                throw new C3rRuntimeException("Value could not be decoded, not enough bytes.", e);
            }
        }
        checkBufferHasNoRemaining(buffer);
        return value;
    }

    /**
     * Decodes a byte array into the original string based value. Verifies the string is of the expected length.
     *
     * @param type  The specific C3R string based data type
     * @param bytes Encoded string based value with information needed to recreate the correct value
     * @return Decoded String value
     * @throws C3rRuntimeException if not enough bytes are present, the wrong type is found or the length checks fail
     */
    private static java.lang.String stringDecode(@NonNull final ClientDataType type, final byte[] bytes) {
        final ByteBuffer buffer = ByteBuffer.wrap(bytes);
        final ClientDataInfo info = stripClientDataInfo(buffer, type);
        java.lang.String value = null;
        if (!info.isNull()) {
            try {
                final byte[] strBytes = new byte[buffer.remaining()];
                buffer.get(strBytes);
                value = stringFromBytes(strBytes);
            } catch (BufferUnderflowException e) {
                throw new C3rRuntimeException("Value could not be decoded, not enough bytes.", e);
            }
        }
        checkBufferHasNoRemaining(buffer);
        return value;
>>>>>>> 932f8a6e
    }

    /**
     * Takes a boolean value to a byte array.
     *
     * @param value Boolean to turn into bytes
     * @return Byte array of 1 byte that stores a representation of the boolean value
     */
<<<<<<< HEAD
    private static byte[] getBytesFromBoolean(final boolean value) {
=======
    private static byte[] booleanToBytes(final boolean value) {
>>>>>>> 932f8a6e
        if (value) {
            return new byte[]{(byte) 1};
        } else {
            return new byte[]{(byte) 0};
        }
    }

    /**
     * Converts a byte value to a boolean value.
     *
     * @param value Boolean value as a byte
     * @return The boolean value the byte represents
     * @throws C3rIllegalArgumentException if the byte does not represent a valid boolean value
     */
<<<<<<< HEAD
    private static boolean getBooleanFromByte(final byte value) {
=======
    private static boolean booleanFromByte(final byte value) {
>>>>>>> 932f8a6e
        if (value == (byte) 0) {
            return false;
        } else if (value == (byte) 1) {
            return true;
        } else {
            throw new C3rIllegalArgumentException("Could not decode boolean value from byte.");
        }
    }

    /**
     * Checks to confirm all bytes have been read from the {@code ByteBuffer}.
     *
     * @param buffer {@code ByteBuffer} that should have no remaining bytes to read
     * @throws C3rRuntimeException If there are still bytes left in the array
     */
<<<<<<< HEAD
    private static void checkBuffer(@NonNull final ByteBuffer buffer) {
=======
    private static void checkBufferHasNoRemaining(@NonNull final ByteBuffer buffer) {
>>>>>>> 932f8a6e
        if (buffer.hasRemaining()) {
            throw new C3rRuntimeException(buffer.remaining() + " bytes still left but expected number of bytes have been decoded.");
        }
    }

    /**
     * Find the equivalence class super type for the value and return the value represented in that byte format.
     *
     * @param value Value to convert to equivalence class super type
     * @return byte representation of value in super class
     */
    private static byte[] getBytesForFingerprint(@NonNull final Value value) {
        final ClientDataType superType = value.getClientDataType().getRepresentativeType();
        return value.getBytesAs(superType);
    }

    /**
     * Gets the byte representation of the value according to the column type and any specified conversions.
     *
     * @param value      Value to get bytes from
     * @param columnType Type of column being written
     * @return byte representation of value in the form of the desired {@code ClientDataType}
     */
    public static byte[] getBytesForColumn(@NonNull final Value value, @NonNull final ColumnType columnType) {
        if (columnType == ColumnType.FINGERPRINT) {
            return getBytesForFingerprint(value);
        } else {
            return value.getBytes();
        }
    }

    /**
     * Gets the target data type of the column.
     *
     * @param value      Input value
     * @param columnType Type of column being written
     * @return {@code ClientDataType} contained in column output
     */
    public static ClientDataType getClientDataTypeForColumn(@NonNull final Value value, @NonNull final ColumnType columnType) {
        if (columnType == ColumnType.FINGERPRINT) {
            return value.getClientDataType().getRepresentativeType();
        } else {
            return value.getClientDataType();
        }
    }

    /**
     * Utility functions for converting a C3R BigInt to and from various representations.
     */
    public static final class BigInt {
        /**
         * Convert a big-endian formatted byte array to its long value.
         * Byte array must be {@value Long#BYTES} or less in length.
         *
         * @param bytes Big-endian formatted byte array
         * @return Corresponding long value
         * @throws C3rRuntimeException If the byte array is more than the max length
         */
        public static Long fromBytes(final byte[] bytes) {
            return integralFromBytes(bytes, ClientDataType.BIGINT, BigInteger::longValueExact);
        }

        /**
         * Convert an int value to a long big-endian byte representation.
         *
         * @param value Integer
         * @return Big-endian byte encoding of value
         */
        public static byte[] toBytes(final Integer value) {
            if (value == null) {
                return null;
            }
            return toBytes(value.longValue());
        }

        /**
         * Convert a long value to its big-endian byte representation.
         *
         * @param value Long
         * @return Big-endian byte encoding of value
         */
        public static byte[] toBytes(final Long value) {
            return basicToBytes(value, ClientDataType.BIGINT_BYTE_SIZE, ByteBuffer::putLong);
        }

        /**
         * Encodes a BigInt value along with necessary metadata to reconstitute the value for encryption.
         *
         * @param value BigInt value to encrypt
         * @return Byte representation of the value and its metadata
         */
        public static byte[] encode(final Long value) {
            return basicEncode(value, ClientDataType.BIGINT, ClientDataType.BIGINT_BYTE_SIZE, ByteBuffer::putLong);
        }

        /**
         * Decodes a byte array into the original BigInt value.
         *
         * @param bytes Encoded value and metadata
         * @return BigInt value
         * @throws C3rRuntimeException if not enough bytes are in the encoded value or the data type is not BigInt
         */
        public static Long decode(final byte[] bytes) {
            return basicDecode(bytes, ClientDataType.BIGINT, ByteBuffer::getLong);
        }
    }

    /**
     * Utility functions for converting a C3R Boolean to and from various representations.
     */
    public static final class Boolean {
        /**
         * Convert value to boolean.
         *
         * @param bytes byte encoded value
         * @return {@code true} if value is non-zero or {@code false}
         * @throws C3rRuntimeException if the byte length is not the expected amount
         */
        @UnknownNullness
        public static java.lang.Boolean fromBytes(final byte[] bytes) {
            if (bytes == null) {
                return null;
            } else if (bytes.length != 1) {
                throw new C3rRuntimeException("Boolean value expected to be a single byte.");
            }
<<<<<<< HEAD
            return getBooleanFromByte(bytes[0]);
=======
            return booleanFromByte(bytes[0]);
>>>>>>> 932f8a6e
        }

        /**
         * Take a boolean value and convert it to a 1 byte long byte array.
         *
         * @param value {@code true}, {@code false} or {@code null}
         * @return {@code 1}, {@code 0} or {@code null}
         */
        public static byte[] toBytes(final java.lang.Boolean value) {
            if (value == null) {
                return null;
            }
<<<<<<< HEAD
            return getBytesFromBoolean(value);
=======
            return booleanToBytes(value);
>>>>>>> 932f8a6e
        }

        /**
         * Encodes a Boolean value along with necessary metadata to reconstitute the value for encryption.
         *
         * @param value Boolean value to encrypt
         * @return Byte representation of the value and its metadata
         */
        public static byte[] encode(final java.lang.Boolean value) {
            return basicEncode(toBytes(value), ClientDataType.BOOLEAN, Byte.BYTES, ByteBuffer::put);
        }

        /**
         * Decodes a byte array into the original Boolean value.
         *
         * @param bytes Encoded value and metadata
         * @return Boolean value
         * @throws C3rRuntimeException if not enough bytes are in the encoded value or the data type is not Boolean
         */
        @UnknownNullness
        public static java.lang.Boolean decode(final byte[] bytes) {
            final ByteBuffer buffer = ByteBuffer.wrap(bytes);
            final ClientDataInfo info = stripClientDataInfo(buffer, ClientDataType.BOOLEAN);
<<<<<<< HEAD
            if (info.isNull()) {
                return null;
            }
            try {
                final byte[] remaining = new byte[buffer.remaining()];
                buffer.get(remaining);
                checkBuffer(buffer);
                return fromBytes(remaining);
            } catch (BufferUnderflowException e) {
                throw new C3rRuntimeException("Value could not be decoded, not enough bytes.", e);
            }
        }
    }

    /**
     * Utility functions for converting a C3R Char to and from various representations.
     */
    public static final class Char {
        /**
         * Number of bytes of metadata needed to reconstruct a fixed length character array correctly.
         */
        private static final int TOTAL_METADATA_BYTES = Integer.BYTES;

        /**
         * Converts bytes to a fixed length character array.
         *
         * @param bytes UTF-8 encoded bytes to convert
         * @return Fixed length character array
         */
        public static char[] fromBytes(final byte[] bytes) {
            final java.lang.String value = stringFromBytes(bytes);
            return value == null ? null : value.toCharArray();
        }

        /**
         * Convert a fixed length character array to a byte array.
         *
         * @param characters Character ta turn into UTF-8 encoded bytes
         * @return UTF-8 byte encoding of string
         */
        public static byte[] toBytes(final char[] characters) {
            final java.lang.String value = characters == null ? null : new java.lang.String(characters);
            return stringToBytes(value);
        }

        /**
         * Encodes a fixed length character array along with necessary metadata to reconstitute the value for encryption.
         *
         * @param value Character array  to encrypt
         * @return Byte representation of the value and its metadata
         */
        public static byte[] encode(final char[] value) {
            final ClientDataInfo info = ClientDataInfo.builder().type(ClientDataType.CHAR).isNull(value == null).build();
            final byte[] bytes = (value == null) ? null : StandardCharsets.UTF_8.encode(CharBuffer.wrap(value)).array();
            final int length = (value == null) ? 0 : TOTAL_METADATA_BYTES + bytes.length;
            final ByteBuffer buffer = ByteBuffer.allocate(ClientDataInfo.BYTE_LENGTH + length)
                    .put(info.encode());
            if (value != null) {
                buffer.putInt(value.length);
                buffer.put(bytes);
            }
            return buffer.array();
        }

        /**
         * Decodes a byte array into the original Char value.
         *
         * @param bytes Encoded value and metadata
         * @return Char value
         * @throws C3rRuntimeException if not enough bytes are in the encoded value or the data type is not Char
         */
        public static char[] decode(final byte[] bytes) {
            final ByteBuffer buffer = ByteBuffer.wrap(bytes);
            final ClientDataInfo info = stripClientDataInfo(buffer, ClientDataType.CHAR);
            if (info.isNull()) {
                return null;
            }
            try {
                final int length = buffer.getInt();
                final char[] value = StandardCharsets.UTF_8.decode(buffer).array();
                if (value.length != length) {
                    throw new C3rRuntimeException("Fixed length character array expected to be of length " + length + " but was " +
                            value.length + ".");
                }
                checkBuffer(buffer);
                return value;
            } catch (BufferUnderflowException e) {
                throw new C3rRuntimeException("Value could not be decoded, not enough bytes.", e);
=======
            java.lang.Boolean value = null;
            if (!info.isNull()) {
                try {
                    final byte[] remaining = new byte[buffer.remaining()];
                    buffer.get(remaining);
                    value = fromBytes(remaining);
                } catch (BufferUnderflowException e) {
                    throw new C3rRuntimeException("Value could not be decoded, not enough bytes.", e);
                }
>>>>>>> 932f8a6e
            }
            checkBufferHasNoRemaining(buffer);
            return value;
        }
    }

    /**
<<<<<<< HEAD
=======
     * Utility functions for converting a C3R Char to and from various representations.
     */
    public static final class Char {
        /**
         * Converts bytes to a fixed length character array.
         *
         * @param bytes UTF-8 encoded bytes to convert
         * @return Fixed length character array
         */
        public static java.lang.String fromBytes(final byte[] bytes) {
            return stringFromBytes(bytes);
        }

        /**
         * Convert a fixed length character array to a byte array.
         *
         * @param value Character ta turn into UTF-8 encoded bytes
         * @return UTF-8 byte encoding of string
         */
        public static byte[] toBytes(final java.lang.String value) {
            return stringToBytes(value);
        }

        /**
         * Encodes a fixed length character array along with necessary metadata to reconstitute the value for encryption.
         * See {@link ValueConverter#encodeString} for byte format.
         *
         * @param value Character array  to encrypt
         * @return Byte representation of the value and its metadata
         */
        public static byte[] encode(final java.lang.String value) {
            return encodeString(ClientDataType.CHAR, value);
        }

        /**
         * Decodes a byte array into the original Char value.
         *
         * @param bytes Encoded value and metadata
         * @return Char value
         * @throws C3rRuntimeException if not enough bytes are in the encoded value or the data type is not Char
         */
        public static java.lang.String decode(final byte[] bytes) {
            return stringDecode(ClientDataType.CHAR, bytes);
        }
    }

    /**
>>>>>>> 932f8a6e
     * Utility functions for converting a C3R Date to and from various representations. Date is relative to epoch.
     */
    public static final class Date {
        /**
         * Get the number of day ticks since epoch.
         *
         * @param bytes Byte representation of the ticks
         * @return Number of days since epoch
         * @throws C3rRuntimeException If the byte array is not the expected length
         */
        public static Integer fromBytes(final byte[] bytes) {
            return basicFromBytes(bytes, Integer.BYTES, ClientDataType.DATE, ByteBuffer::getInt);
        }

        /**
         * Converts the number of ticks since epoch to its byte representation.
         *
         * @param value Number of ticks since epoch
         * @return Byte representation of number
         */
        public static byte[] toBytes(final Integer value) {
            return Int.toBytes(value);
        }

        /**
         * Encodes a Date value along with necessary metadata to reconstitute the value for encryption.
         *
         * @param value Date value to encrypt
         * @return Byte representation of the value and its metadata
         */
        public static byte[] encode(final Integer value) {
            return basicEncode(value, ClientDataType.DATE, Integer.BYTES, ByteBuffer::putInt);
        }

        /**
         * Decodes a byte array into the original Date value.
         *
         * @param bytes Encoded value and metadata
         * @return Date value
         * @throws C3rRuntimeException if not enough bytes are in the encoded value or the data type is not Date
         */
        public static Integer decode(final byte[] bytes) {
            return basicDecode(bytes, ClientDataType.DATE, ByteBuffer::getInt);
        }
    }

    /**
     * Utility functions for converting a C3R Decimal to and from various representations.
     */
    public static final class Decimal {
        /**
         * How many bytes are needed to store the metadata needed to recreate the original value.
         */
        private static final int TOTAL_METADATA_BYTES = 2 * Integer.BYTES;

        /**
<<<<<<< HEAD
=======
         * Checks that the scale and precision on the value are within the bounds of the specified scale and precision.
         *
         * @param specifiedPrecision Precision in metadata
         * @param valuePrecision     Precision of decoded value
         * @param specifiedScale     Scale in metadata
         * @param valueScale         Scale of decoded value
         * @return {@code true} if the decoded scale and precision are within the bounds of the values in the metadata.
         */
        private static boolean isValueInvalid(final int specifiedPrecision, final int valuePrecision,
                                              final int specifiedScale, final int valueScale) {
            return (specifiedPrecision < valuePrecision) ||
                    (specifiedScale > 0 && specifiedScale < valueScale) ||
                    (specifiedScale < 0 && specifiedScale > valueScale) ||
                    (specifiedScale == 0 && valueScale != 0);
        }

        /**
>>>>>>> 932f8a6e
         * Takes a byte array and returns the fixed point number it represents. This is done by transforming the byte array into
         * a string and then a {@code BigDecimal} value. Precision and scale may be smaller than they were originally since they
         * are calculated using the digits present in the string value only.
         *
         * @param bytes Bytes representing a floating
         * @return Fixed point number
         */
        public static BigDecimal fromBytes(final byte[] bytes) {
            if (bytes == null) {
                return null;
            }
            final java.lang.String value = new java.lang.String(bytes, StandardCharsets.UTF_8);
            return new BigDecimal(value);
        }

        /**
         * Takes a fixed point number and returns the byte representation of the value. This is done by transforming the value
         * into a string so the scale and precision before turning it into bytes may be larger than when decoded since the
         * decoded value will only look at the digits present.
         *
         * @param decimal Fixed point number
         * @return Byte representation of raw fixed point number
         */
        public static byte[] toBytes(final BigDecimal decimal) {
            if (decimal == null) {
                return null;
            }
            return decimal.toString().getBytes(StandardCharsets.UTF_8);
        }

        /**
         * Encodes a decimal value, the precision and scale being used into a byte array so it can be recreated exactly later.
         *
         * <p>
         * For a non-null value, the encoded byte array is of the form:<br/>
         * Byte 1: {@link ClientDataInfo}<br/>
         * Bytes 2-5: Precision<br/>
         * Bytes 6-9: Scale<br/>
         * Bytes 10+: Bytes representing fixed point number
         * </p>
         *
         * <p>
         * For a null value, the encoded byte array is of the form:<br/>
         * Byte 1: {@code ClientDataInfo}<br/>
         * Optionally:
         * Bytes 2-5: Precision<br/>
         * Bytes 6-9: Scale<br/>
         * </p>
         *
         * @param value     Fixed point number
         * @param precision How many digits are in the number
         * @param scale     How many digits are to the right of the decimal point
         * @return Byte array encoding all the information to recreate the decimal value
         * @throws C3rIllegalArgumentException if precision and scale are missing for a non-null value
         *                                     or have non-matching null status for a null value
<<<<<<< HEAD
=======
         * @throws C3rRuntimeException if value is outside the limits imposed by precision and scale
>>>>>>> 932f8a6e
         */
        public static byte[] encode(final BigDecimal value, final Integer precision, final Integer scale) {
            final Object[] metadata = new Object[]{precision, scale};
            if (metadataSpecifiedIncorrectly(value, metadata)) {
                throw new C3rIllegalArgumentException("Precision and scale must both be specified unless value is null, " +
                        "then they may optionally be null.");
            }
            final ClientDataInfo info = ClientDataInfo.builder().type(ClientDataType.DECIMAL).isNull(value == null).build();
<<<<<<< HEAD
            final char[] plainString = (value == null) ? null : value.toPlainString().toCharArray();
            int length = ClientDataInfo.BYTE_LENGTH;
            length += getMetaDataByteLength(value, metadata, TOTAL_METADATA_BYTES, TOTAL_METADATA_BYTES);
            length += (value == null) ? 0 : plainString.length * Character.BYTES;
            final ByteBuffer buffer = ByteBuffer.allocate(length)
                    .put(info.encode());
            if (value != null) {
                buffer.putInt(precision);
                buffer.putInt(scale);
                buffer.asCharBuffer().put(plainString);
=======
            final byte[] plainString = (value == null) ? null : value.toPlainString().getBytes(StandardCharsets.UTF_8);
            int length = getMetaDataByteLength(value, metadata, TOTAL_METADATA_BYTES);
            length += (value == null) ? 0 : plainString.length;
            final ByteBuffer buffer = ByteBuffer.allocate(ClientDataInfo.BYTE_LENGTH + length)
                    .put(info.encode());
            if (value != null) {
                if (isValueInvalid(precision, value.precision(), scale, value.scale())) {
                    throw new C3rRuntimeException("Value is outside of the limits imposed by precision and scale");
                }
                buffer.putInt(precision);
                buffer.putInt(scale);
                buffer.put(plainString);
>>>>>>> 932f8a6e
                return buffer.array();
            } else if (precision != null && scale != null) {
                buffer.putInt(precision);
                buffer.putInt(scale);
            }
<<<<<<< HEAD
=======
            checkBufferHasNoRemaining(buffer);
>>>>>>> 932f8a6e
            return buffer.array();
        }

        /**
         * Decodes a byte array into the original decimal value. Verifies valid values for UTC flag and units.
         *
         * @param bytes Encoded timestamp with information needed to recreate the correct value
         * @return Information needed to create the value
<<<<<<< HEAD
         * @throws C3rRuntimeException if not enough bytes are present or the bytes do not represent a {@code BigDecimal} value
=======
         * @throws C3rRuntimeException if not enough bytes are present, the bytes do not represent a {@code BigDecimal} value
         *                             or the value is outside the limits imposed by precision and scale
>>>>>>> 932f8a6e
         */
        public static ClientValueWithMetadata.Decimal decode(final byte[] bytes) {
            final ByteBuffer buffer = ByteBuffer.wrap(bytes);
            final ClientDataInfo info = stripClientDataInfo(buffer, ClientDataType.DECIMAL);
            try {
                Integer precision = null;
                Integer scale = null;
                if (buffer.remaining() >= TOTAL_METADATA_BYTES) {
                    precision = buffer.getInt();
                    scale = buffer.getInt();
                }
                BigDecimal value = null;
                if (!info.isNull()) {
<<<<<<< HEAD
                    final java.lang.String stringValue = buffer.asCharBuffer().toString();
                    buffer.position(buffer.limit());
                    value = new BigDecimal(stringValue);
                }
                checkBuffer(buffer);
=======
                    final byte[] strBytes = new byte[buffer.remaining()];
                    buffer.get(strBytes);
                    final java.lang.String stringValue = stringFromBytes(strBytes);
                    value = new BigDecimal(stringValue);
                    if (isValueInvalid(precision, value.precision(), scale, value.scale())) {
                        throw new C3rRuntimeException("Value is outside of the limits imposed by precision and scale");
                    }
                }
                checkBufferHasNoRemaining(buffer);
>>>>>>> 932f8a6e
                return new ClientValueWithMetadata.Decimal(value, precision, scale);
            } catch (BufferUnderflowException bue) {
                throw new C3rRuntimeException("Value could not be decoded, not enough bytes.", bue);
            } catch (NumberFormatException nfe) {
                throw new C3rRuntimeException("Value could not be decoded, invalid format.", nfe);
            }
        }
    }

    /**
     * Utility functions for converting a C3R Double to and from various representations.
     */
    public static final class Double {
        /**
         * Converts a big-endian formatted byte array to its double value.
         * Number of bytes must be {@value java.lang.Double#BYTES}.
         *
         * @param bytes Bytes in big-endian format
         * @return Corresponding float value
         * @throws C3rRuntimeException If the byte array is not the expected length
         */
<<<<<<< HEAD
        static java.lang.Double fromBytes(final byte[] bytes) {
=======
        public static java.lang.Double fromBytes(final byte[] bytes) {
>>>>>>> 932f8a6e
            return basicFromBytes(bytes, java.lang.Double.BYTES, ClientDataType.DOUBLE, ByteBuffer::getDouble);
        }

        /**
         * Convert a double value to its big-endian byte representation.
         *
         * @param value Double
         * @return Big-endian encoding of value
         */
        public static byte[] toBytes(final java.lang.Double value) {
            return basicToBytes(value, java.lang.Double.BYTES, ByteBuffer::putDouble);
        }

        /**
         * Encodes a Double value along with necessary metadata to reconstitute the value for encryption.
         *
         * @param value Double value to encrypt
         * @return Byte representation of the value and its metadata
         */
        public static byte[] encode(final java.lang.Double value) {
            return basicEncode(value, ClientDataType.DOUBLE, java.lang.Double.BYTES, ByteBuffer::putDouble);
        }

        /**
         * Decodes a byte array into the original Double value.
         *
         * @param bytes Encoded value and metadata
         * @return Double value
         * @throws C3rRuntimeException if not enough bytes are in the encoded value or the data type is not Double
         */
        public static java.lang.Double decode(final byte[] bytes) {
            return basicDecode(bytes, ClientDataType.DOUBLE, ByteBuffer::getDouble);
        }
    }

    /**
     * Utility functions for converting a C3R Float to and from various representations.
     */
    public static final class Float {
        /**
         * Converts big-endian formatted bytes to float value.
         * Number of bytes must be {@value java.lang.Float#BYTES}.
         *
         * @param bytes Bytes in big-endian format
         * @return Corresponding float value
         * @throws C3rRuntimeException If the byte array is not the expected length
         */
        public static java.lang.Float fromBytes(final byte[] bytes) {
            return basicFromBytes(bytes, java.lang.Float.BYTES, ClientDataType.FLOAT, ByteBuffer::getFloat);
        }

        /**
         * Convert a float value to its big-endian byte representation.
         *
         * @param value Float
         * @return Big-endian encoding of value
         */
        public static byte[] toBytes(final java.lang.Float value) {
            return basicToBytes(value, java.lang.Float.BYTES, ByteBuffer::putFloat);
        }

        /**
         * Encodes a Float value along with necessary metadata to reconstitute the value for encryption.
         *
         * @param value Float value to encrypt
         * @return Byte representation of the value and its metadata
         */
        public static byte[] encode(final java.lang.Float value) {
            return basicEncode(value, ClientDataType.FLOAT, java.lang.Float.BYTES, ByteBuffer::putFloat);
        }

        /**
         * Decodes a byte array into the original Float value.
         *
         * @param bytes Encoded value and metadata
         * @return Float value
         * @throws C3rRuntimeException if not enough bytes are in the encoded value or the data type is not Float
         */
        public static java.lang.Float decode(final byte[] bytes) {
            return basicDecode(bytes, ClientDataType.FLOAT, ByteBuffer::getFloat);
        }
    }

    /**
     * Utility functions for converting a C3R Int to and from various representations.
     */
    public static final class Int {
        /**
         * Convert a big-endian formatted byte array to its integer value.
         * Byte array must be {@value Integer#BYTES} or less in length.
         *
         * @param bytes Big-endian formatted byte array
         * @return Corresponding integer value
         * @throws C3rRuntimeException If the byte array is more than the max length
         */
        public static Integer fromBytes(@Nullable final byte[] bytes) {
            return integralFromBytes(bytes, ClientDataType.INT, BigInteger::intValueExact);
        }

        /**
         * Convert an integer value to its big-endian byte representation.
         *
         * @param value Integer
         * @return Big-endian byte encoding of value
         */
        public static byte[] toBytes(final Integer value) {
            return basicToBytes(value, ClientDataType.INT_BYTE_SIZE, ByteBuffer::putInt);
        }

        /**
         * Encodes an Int value along with necessary metadata to reconstitute the value for encryption.
         *
         * @param value Int value to encrypt
         * @return Byte representation of the value and its metadata
         */
        public static byte[] encode(final Integer value) {
            return basicEncode(value, ClientDataType.INT, ClientDataType.INT_BYTE_SIZE, ByteBuffer::putInt);
        }

        /**
         * Decodes a byte array into the original Int value.
         *
         * @param bytes Encoded value and metadata
         * @return Int value
         * @throws C3rRuntimeException if not enough bytes are in the encoded value or the data type is not Int
         */
        public static Integer decode(final byte[] bytes) {
            return basicDecode(bytes, ClientDataType.INT, ByteBuffer::getInt);
        }
    }

    /**
     * Utility functions for converting a C3R SmallInt to and from various representations.
     */
    public static final class SmallInt {
        /**
         * Convert a big-endian formatted byte array to its integer value.
         * Byte array must be {@value Integer#BYTES} or less in length.
         *
         * @param bytes Big-endian formatted byte array
         * @return Corresponding integer value
         * @throws C3rRuntimeException If the byte array is more than the max length
         */
        public static Short fromBytes(@Nullable final byte[] bytes) {
            return integralFromBytes(bytes, ClientDataType.SMALLINT, BigInteger::shortValueExact);
        }

        /**
         * Convert an integer value to its big-endian byte representation.
         *
         * @param value Integer
         * @return Big-endian byte encoding of value
         */
        public static byte[] toBytes(final Short value) {
            return basicToBytes(value, ClientDataType.SMALLINT_BYTE_SIZE, ByteBuffer::putShort);
        }

        /**
         * Encodes a SmallInt value along with necessary metadata to reconstitute the value for encryption.
         *
         * @param value SmallInt value to encrypt
         * @return Byte representation of the value and its metadata
         */
        public static byte[] encode(final Short value) {
            return basicEncode(value, ClientDataType.SMALLINT, ClientDataType.SMALLINT_BYTE_SIZE, ByteBuffer::putShort);
        }

        /**
         * Decodes a byte array into the original SmallInt value.
         *
         * @param bytes Encoded value and metadata
         * @return SmallInt value
         * @throws C3rRuntimeException if not enough bytes are in the encoded value or the data type is not SmallInt
         */
        public static Short decode(final byte[] bytes) {
            return basicDecode(bytes, ClientDataType.SMALLINT, ByteBuffer::getShort);
        }
    }

    /**
     * Utility functions for converting a C3R String to and from various representations.
     */
    public static final class String {
        /**
         * Convert the byte array to a UTF-8 String.
         *
         * @param bytes Bytes representing string value
         * @return UTF-8 string generated from bytes
         */
        public static java.lang.String fromBytes(final byte[] bytes) {
            return stringFromBytes(bytes);
        }

        /**
         * Convert a string to the UTF-8 bytes that represent its value.
         *
         * @param value String to convert to bytes
         * @return UTF-8 byte representation
         */
        public static byte[] toBytes(final java.lang.String value) {
            return stringToBytes(value);
        }

        /**
         * Encodes a String value along with necessary metadata to reconstitute the value for encryption.
         * See {@link ValueConverter#encodeString} for byte format.
         *
         * @param value String value to encrypt
         * @return Byte representation of the value and its metadata
         */
        public static byte[] encode(final java.lang.String value) {
<<<<<<< HEAD
            final byte[] asBytes = toBytes(value);
            final int size = asBytes == null ? 0 : asBytes.length;
            return basicEncode(asBytes, ClientDataType.STRING, size, ByteBuffer::put);
=======
            return encodeString(ClientDataType.STRING, value);
>>>>>>> 932f8a6e
        }

        /**
         * Decodes a byte array into the original String value.
         *
         * @param bytes Encoded value and metadata
         * @return String value
         * @throws C3rRuntimeException if not enough bytes are in the encoded value or the data type is not String
         */
        public static java.lang.String decode(final byte[] bytes) {
            return stringDecode(ClientDataType.STRING, bytes);
        }
    }

    /**
     * Utility functions for converting a C3R Timestamp to and from various representations. Timestamps are relative to epoch.
     */
    public static final class Timestamp {
        /**
         * Number of bytes the metadata uses.
         */
        private static final int TOTAL_METADATA_BYTES = Byte.BYTES + Integer.BYTES;

        /**
         * Takes a byte array representing a {@code BigInteger} value and converts it back to a {@code BigInteger} value
         * which is a timestamp value in nanoseconds.
         *
         * @param bytes Byte array used by a {@code BigInteger} to store a nanosecond-based timestamp
         * @return A timestamp relative to epoch in nanoseconds
         */
        public static BigInteger fromBytes(final byte[] bytes) {
            if (bytes == null) {
                return null;
            }
            return new BigInteger(bytes);
        }

        /**
         * Converts a timestamp into its raw byte representation. All values are converted to nanoseconds as unit information
         * is not conserved and using nanoseconds prevents loss of information.
         *
         * @param value Timestamp value
         * @param units What unit of time the value is in
         * @return Bytes from a {@code BigInteger} that represents the timestamp in nanoseconds
         */
        public static byte[] toBytes(final Long value, final Units.Seconds units) {
            if (value == null) {
                return null;
            }
            final BigInteger asNanos = Units.Seconds.convert(BigInteger.valueOf(value), units, Units.Seconds.NANOS);
            return asNanos.toByteArray();
        }

        /**
         * Takes a timestamp value plus if the value is in UTC time and unit for the value and creates a byte array with
         * all the information needed to recreate the value.
         *
         * <p>
         * For a non-null value, the encoded byte array is of the form:<br/>
         * Byte 1: {@link ClientDataInfo}<br/>
         * Byte 2: Whether the timestamp is in UTC<br/>
         * Bytes 3-6: Unit of time for the value<br/>
         * Bytes 7-14: Timestamp value
         * </p>
         *
         * <p>
         * For a null value, the encoded byte array is of the form:<br/>
         * Byte 1: {@code ClientDataInfo}<br/>
         * Optionally:
         * Byte 2: Whether the timestamp is in UTC<br/>
         * Bytes 3-6: Unit of time for the value<br/>
         * </p>
         *
         * @param value Timestamp value
         * @param isUtc If the timestamp is in UTC time or not
         * @param unit  What time unit the value is in
         * @return Byte array with all information needed to reconstruct the value as intended
         * @throws C3rIllegalArgumentException if the UTC or unit information is missing for a non-null value
         *                                     or only one value is specified when value is null
         */
        public static byte[] encode(final Long value, final java.lang.Boolean isUtc, final Units.Seconds unit) {
            final Object[] metadata = new Object[]{isUtc, unit};
            if (metadataSpecifiedIncorrectly(value, metadata)) {
                throw new C3rIllegalArgumentException("isUtc and unit must all be specified " +
                        "unless value is null then they may optionally be null.");
            }
            final ClientDataInfo info = ClientDataInfo.builder().type(ClientDataType.TIMESTAMP).isNull(value == null).build();
            int length = ClientDataInfo.BYTE_LENGTH;
            length += getMetaDataByteLength(value, metadata, TOTAL_METADATA_BYTES);
            length += (value == null) ? 0 : Long.BYTES;
            final ByteBuffer buffer = ByteBuffer.allocate(length).put(info.encode());
            if (buffer.remaining() >= TOTAL_METADATA_BYTES) {
                buffer.put(booleanToBytes(isUtc));
                buffer.putInt(unit.ordinal());
            }
            if (!info.isNull()) {
                buffer.putLong(value);
            }
            checkBufferHasNoRemaining(buffer);
            return buffer.array();
        }

        /**
         * Decodes a byte array into the original timestamp value. Verifies valid values for UTC flag and units.
         *
         * @param bytes Encoded timestamp with information needed to recreate the correct value
         * @return Information needed to create the value
         * @throws C3rRuntimeException if not enough bytes are present, the wrong type is found or metadata fails verification
         */
        public static ClientValueWithMetadata.Timestamp decode(final byte[] bytes) {
            final ByteBuffer buffer = ByteBuffer.wrap(bytes);
            final ClientDataInfo info = stripClientDataInfo(buffer, ClientDataType.TIMESTAMP);
            try {
                java.lang.Boolean isUtc = null;
                Units.Seconds unit = null;
                if (buffer.remaining() >= TOTAL_METADATA_BYTES) {
                    isUtc = booleanFromByte(buffer.get());
                    final int index = buffer.getInt();
                    if (index >= Units.Seconds.values().length) {
                        throw new C3rRuntimeException("Could not decode unit for timestamp.");
                    }
                    unit = Units.Seconds.values()[index];
                }
                Long value = null;
                if (!info.isNull()) {
                    value = buffer.getLong();
                }
                checkBufferHasNoRemaining(buffer);
                return new ClientValueWithMetadata.Timestamp(value, isUtc, unit);
            } catch (BufferUnderflowException e) {
                throw new C3rRuntimeException("Value could not be decoded, not enough bytes.", e);
            }
        }
    }

    /**
     * Utility functions for converting a C3R Varchar to and from various representations.
     */
    public static final class Varchar {
        /**
         * How many bytes are needed to store the metadata.
         */
        private static final int TOTAL_METADATA_BYTES = Integer.BYTES;

        /**
         * Convert the byte array into a UTF-8 variable length character array.
         *
         * @param bytes Bytes representing a variable length character array
         * @return Variable length character array
         */
        public static java.lang.String fromBytes(final byte[] bytes) {
            return stringFromBytes(bytes);
        }

        /**
         * Converts a variable length character array into its UTF-8 byte representation.
         *
         * @param value Variable length character array
         * @return Byte array that holds the UTF-8 encoding of the character array
         */
        public static byte[] toBytes(final java.lang.String value) {
            return stringToBytes(value);
        }

        /**
         * Takes a variable length character array value and creates a byte array with all the information needed to recreate the value.
         *
         * <p>
         * For a non-null value, the encoded byte array is of the form:<br/>
         * Byte 1: {@link ClientDataInfo}<br/>
         * Bytes 2-5: Maximum length the array can be<br/>
         * Bytes 6-9: Length of the string (Used to validate data was properly decoded)<br/>
         * Bytes 10+: Bytes for the UTF-8 formatted version of the variable length character array
         * </p>
         *
         * <p>
         * For a null value, the encoded byte array is of the form:<br/>
         * Byte 1: {@code ClientDataInfo}<br/>
         * Optionally:<br/>
         * Bytes 2-5: Maximum length the array can be
         * </p>
         *
         * @param value     Character array value
         * @param maxLength Longest length the variable length character array can be
         * @return Byte array with all information needed to reconstruct the value as intended
         * @throws C3rIllegalArgumentException if the value is longer than the allowed maximum length or the maximum length is unspecified
         */
        public static byte[] encode(final java.lang.String value, final Integer maxLength) {
            final Object[] metadata = new Object[]{maxLength};
            if (metadataSpecifiedIncorrectly(value, metadata)) {
                throw new C3rIllegalArgumentException("Max length must be specified unless value is null.");
            }
            if (value != null && value.length() > maxLength) {
                throw new C3rIllegalArgumentException("Value is greater than allowed maximum length for varchar field.");
            }
            final ClientDataInfo info = ClientDataInfo.builder().type(ClientDataType.VARCHAR).isNull(value == null).build();
            int length = getMetaDataByteLength(value, metadata, TOTAL_METADATA_BYTES);
            length += (value == null) ? 0 : value.getBytes(StandardCharsets.UTF_8).length;
            final ByteBuffer buffer = ByteBuffer.allocate(ClientDataInfo.BYTE_LENGTH + length)
                    .put(info.encode());
            if (maxLength != null) {
                buffer.putInt(maxLength);
            }
            if (value != null) {
                buffer.put(value.getBytes(StandardCharsets.UTF_8));
            }
            checkBufferHasNoRemaining(buffer);
            return buffer.array();
        }

        /**
         * Decodes a byte array into the original variable length character array. Verifies the string is of the expected length and
         * less than or equal to the maximum length.
         *
         * @param bytes Encoded variable length character array with information needed to recreate the correct value
         * @return Information needed to create the value
         * @throws C3rRuntimeException if not enough bytes are present, the wrong type is found or the length checks fail
         */
        public static ClientValueWithMetadata.Varchar decode(final byte[] bytes) {
            final ByteBuffer buffer = ByteBuffer.wrap(bytes);
            final ClientDataInfo info = stripClientDataInfo(buffer, ClientDataType.VARCHAR);
            try {
<<<<<<< HEAD
                final byte[] strBuffer = new byte[bytes.length - ClientDataInfo.BYTE_LENGTH];
                buffer.get(strBuffer, 0, strBuffer.length);
                checkBuffer(buffer);
                return fromBytes(strBuffer);
=======
                Integer maxLength = null;
                if (buffer.remaining() >= TOTAL_METADATA_BYTES) {
                    maxLength = buffer.getInt();
                }
                java.lang.String value = null;
                if (!info.isNull()) {
                    final byte[] strBytes = new byte[buffer.remaining()];
                    buffer.get(strBytes);
                    value = stringFromBytes(strBytes);
                    if (value.length() > maxLength) {
                        throw new C3rRuntimeException("Varchar expected to be " + maxLength + " characters long at most but was " +
                                value.length() + " characters long.");
                    }
                }
                checkBufferHasNoRemaining(buffer);
                return new ClientValueWithMetadata.Varchar(value, maxLength);
>>>>>>> 932f8a6e
            } catch (BufferUnderflowException e) {
                throw new C3rRuntimeException("Value could not be decoded, not enough bytes.", e);
            }
        }
    }

    /**
     * Utility functions for converting a C3R Timestamp to and from various representations. Timestamps are relative to epoch.
     */
    public static final class Timestamp {
        /**
         * Number of bytes the metadata uses.
         */
        private static final int TOTAL_METADATA_BYTES = Byte.BYTES + Integer.BYTES;

        /**
         * Takes a byte array representing a {@code BigInteger} value and converts it back to a {@code BigInteger} value
         * which is a timestamp value in nanoseconds.
         *
         * @param bytes Byte array used by a {@code BigInteger} to store a nanosecond-based timestamp
         * @return A timestamp relative to epoch in nanoseconds
         */
        public static BigInteger fromBytes(final byte[] bytes) {
            if (bytes == null) {
                return null;
            }
            return new BigInteger(bytes);
        }

        /**
         * Converts a timestamp into its raw byte representation. All values are converted to nanoseconds as unit information
         * is not conserved and using nanoseconds prevents loss of information.
         *
         * @param value Timestamp value
         * @param units What unit of time the value is in
         * @return Bytes from a {@code BigInteger} that represents the timestamp in nanoseconds
         */
        public static byte[] toBytes(final Long value, final Units.Seconds units) {
            if (value == null) {
                return null;
            }
            final BigInteger asNanos = Units.Seconds.convert(BigInteger.valueOf(value), units, Units.Seconds.NANOS);
            return asNanos.toByteArray();
        }

        /**
         * Takes a timestamp value plus if the value is in UTC time and unit for the value and creates a byte array with
         * all the information needed to recreate the value.
         *
         * <p>
         * For a non-null value, the encoded byte array is of the form:<br/>
         * Byte 1: {@link ClientDataInfo}<br/>
         * Byte 2: Whether the timestamp is in UTC<br/>
         * Bytes 3-6: Unit of time for the value<br/>
         * Bytes 7-14: Timestamp value
         * </p>
         *
         * <p>
         * For a null value, the encoded byte array is of the form:<br/>
         * Byte 1: {@code ClientDataInfo}<br/>
         * Optionally:
         * Byte 2: Whether the timestamp is in UTC<br/>
         * Bytes 3-6: Unit of time for the value<br/>
         * </p>
         *
         * @param value Timestamp value
         * @param isUtc If the timestamp is in UTC time or not
         * @param unit  What time unit the value is in
         * @return Byte array with all information needed to reconstruct the value as intended
         * @throws C3rIllegalArgumentException if the UTC or unit information is missing for a non-null value
         *                                     or only one value is specified when value is null
         */
        public static byte[] encode(final Long value, final java.lang.Boolean isUtc, final Units.Seconds unit) {
            final Object[] metadata = new Object[]{isUtc, unit};
            if (metadataSpecifiedIncorrectly(value, metadata)) {
                throw new C3rIllegalArgumentException("isUtc and unit must all be specified " +
                        "unless value is null then they may optionally be null.");
            }
            final ClientDataInfo info = ClientDataInfo.builder().type(ClientDataType.TIMESTAMP).isNull(value == null).build();
            int length = ClientDataInfo.BYTE_LENGTH;
            length += getMetaDataByteLength(value, metadata, TOTAL_METADATA_BYTES, TOTAL_METADATA_BYTES);
            length += (value == null) ? 0 : Long.BYTES;
            final ByteBuffer buffer = ByteBuffer.allocate(length).put(info.encode());
            if (buffer.remaining() >= TOTAL_METADATA_BYTES) {
                buffer.put(getBytesFromBoolean(isUtc));
                buffer.putInt(unit.ordinal());
            }
            if (!info.isNull()) {
                buffer.putLong(value);
            }
            return buffer.array();
        }

        /**
         * Decodes a byte array into the original timestamp value. Verifies valid values for UTC flag and units.
         *
         * @param bytes Encoded timestamp with information needed to recreate the correct value
         * @return Information needed to create the value
         * @throws C3rRuntimeException if not enough bytes are present, the wrong type is found or metadata fails verification
         */
        public static ClientValueWithMetadata.Timestamp decode(final byte[] bytes) {
            final ByteBuffer buffer = ByteBuffer.wrap(bytes);
            final ClientDataInfo info = stripClientDataInfo(buffer, ClientDataType.TIMESTAMP);
            try {
                java.lang.Boolean isUtc = null;
                Units.Seconds unit = null;
                if (buffer.remaining() >= TOTAL_METADATA_BYTES) {
                    isUtc = getBooleanFromByte(buffer.get());
                    final int index = buffer.getInt();
                    if (index >= Units.Seconds.values().length) {
                        throw new C3rRuntimeException("Could not decode unit for timestamp.");
                    }
                    unit = Units.Seconds.values()[index];
                }
                Long value = null;
                if (!info.isNull()) {
                    value = buffer.getLong();
                }
                checkBuffer(buffer);
                return new ClientValueWithMetadata.Timestamp(value, isUtc, unit);
            } catch (BufferUnderflowException e) {
                throw new C3rRuntimeException("Value could not be decoded, not enough bytes.", e);
            }
        }
    }

    /**
     * Utility functions for converting a C3R Varchar to and from various representations.
     */
    public static final class Varchar {
        /**
         * How many bytes are needed to store the metadata for a non-null value.
         */
        private static final int TOTAL_METADATA_BYTES = 2 * Integer.BYTES;

        /**
         * How many bytes are needed to store the metadata for a null value.
         */
        private static final int TOTAL_NULL_VALUE_METADATA_BYTES = Integer.BYTES;

        /**
         * Convert the byte array into a UTF-8 variable length character array.
         *
         * @param bytes Bytes representing a variable length character array
         * @return Variable length character array
         */
        public static java.lang.String fromBytes(final byte[] bytes) {
            return stringFromBytes(bytes);
        }

        /**
         * Converts a variable length character array into its UTF-8 byte representation.
         *
         * @param value Variable length character array
         * @return Byte array that holds the UTF-8 encoding of the character array
         */
        public static byte[] toBytes(final java.lang.String value) {
            return stringToBytes(value);
        }

        /**
         * Takes a variable length character array value and creates a byte array with all the information needed to recreate the value.
         *
         * <p>
         * For a non-null value, the encoded byte array is of the form:<br/>
         * Byte 1: {@link ClientDataInfo}<br/>
         * Bytes 2-5: Maximum length the array can be<br/>
         * Bytes 6-9: Length of the string (Used to validate data was properly decoded)<br/>
         * Bytes 10+: Bytes for the UTF-8 formatted version of the variable length character array
         * </p>
         *
         * <p>
         * For a null value, the encoded byte array is of the form:<br/>
         * Byte 1: {@code ClientDataInfo}<br/>
         * Optionally:<br/>
         * Bytes 2-5: Maximum length the array can be
         * </p>
         *
         * @param value     Character array value
         * @param maxLength Longest length the variable length character array can be
         * @return Byte array with all information needed to reconstruct the value as intended
         * @throws C3rIllegalArgumentException if the value is longer than the allowed maximum length or the maximum length is unspecified
         */
        public static byte[] encode(final java.lang.String value, final Integer maxLength) {
            final Object[] metadata = new Object[]{maxLength};
            if (metadataSpecifiedIncorrectly(value, metadata)) {
                throw new C3rIllegalArgumentException("Max length must be specified unless value is null.");
            }
            if (value != null && value.length() > maxLength) {
                throw new C3rIllegalArgumentException("Value is greater than allowed maximum length for varchar field.");
            }
            final ClientDataInfo info = ClientDataInfo.builder().type(ClientDataType.VARCHAR).isNull(value == null).build();
            int length = getMetaDataByteLength(value, metadata, TOTAL_METADATA_BYTES, TOTAL_NULL_VALUE_METADATA_BYTES);
            length += (value == null) ? 0 : value.getBytes(StandardCharsets.UTF_8).length;
            final ByteBuffer buffer = ByteBuffer.allocate(ClientDataInfo.BYTE_LENGTH + length)
                    .put(info.encode());
            if (value != null) {
                buffer.putInt(maxLength);
                final byte[] bytes = value.getBytes(StandardCharsets.UTF_8);
                buffer.putInt(bytes.length);
                buffer.put(bytes);
            } else if (maxLength != null) {
                buffer.putInt(maxLength);
            }
            return buffer.array();
        }

        /**
         * Decodes a byte array into the original variable length character array. Verifies the string is of the expected length and
         * less than or equal to the maximum length.
         *
         * @param bytes Encoded variable length character array with information needed to recreate the correct value
         * @return Information needed to create the value
         * @throws C3rRuntimeException if not enough bytes are present, the wrong type is found or the length checks fail
         */
        public static ClientValueWithMetadata.Varchar decode(final byte[] bytes) {
            final ByteBuffer buffer = ByteBuffer.wrap(bytes);
            final ClientDataInfo info = stripClientDataInfo(buffer, ClientDataType.VARCHAR);
            try {
                Integer maxLength = null;
                if (buffer.remaining() >= TOTAL_NULL_VALUE_METADATA_BYTES) {
                    maxLength = buffer.getInt();
                }
                java.lang.String value = null;
                if (!info.isNull()) {
                    final int length = buffer.getInt();
                    value = StandardCharsets.UTF_8.decode(buffer).toString();
                    if (value.length() != length) {
                        throw new C3rRuntimeException("Variable length character array expected to be of length " + length + " but was " +
                                value.length() + ".");
                    } else if (value.length() > maxLength) {
                        throw new C3rRuntimeException("Varchar expected to be " + maxLength + " characters long at most but was " +
                                value.length() + " characters long.");
                    }
                }
                checkBuffer(buffer);
                return new ClientValueWithMetadata.Varchar(value, maxLength);
            } catch (BufferUnderflowException e) {
                throw new C3rRuntimeException("Value could not be decoded, not enough bytes.", e);
            }
        }
    }
}<|MERGE_RESOLUTION|>--- conflicted
+++ resolved
@@ -142,23 +142,6 @@
      * Determines how many bytes will be added to the output. If the value is specified, the metadata parameters must all be specified.
      * If the value is null the metadata parameters can either all be specified as null or non-null values but not a mix.
      *
-<<<<<<< HEAD
-     * @param value              Value being encoded
-     * @param metadataValues     Array of metadata parameters
-     * @param nonNullValueLength How many bytes will be needed to store metadata for a non-null value
-     * @param nullValueLength    How many bytes will be needed to store metadata when the value is null but the metadata is all non-null
-     * @param <T>                Type of the value being stored
-     * @return Number of bytes that will be needed to store metadata.
-     */
-    private static <T> int getMetaDataByteLength(final T value, @NonNull final Object[] metadataValues, final int nonNullValueLength,
-                                                 final int nullValueLength) {
-        if (value == null && Arrays.stream(metadataValues).allMatch(Objects::nonNull)) {
-            return nullValueLength;
-        } else if (value == null) {
-            return 0;
-        }
-        return nonNullValueLength;
-=======
      * @param value          Value being encoded
      * @param metadataValues Array of metadata parameters
      * @param metadataLength How many bytes will be needed to store metadata
@@ -172,7 +155,6 @@
             return 0;
         }
         return metadataLength;
->>>>>>> 932f8a6e
     }
 
     /**
@@ -230,11 +212,7 @@
      * @param value  Value being encoded
      * @param type   Client data type being encoded
      * @param size   Expected size of the value in bytes
-<<<<<<< HEAD
-     * @param putter Function to call on {@ByteBuffer} to store the value
-=======
      * @param putter Function to call on {@code ByteBuffer} to store the value
->>>>>>> 932f8a6e
      * @param <T>    Java type being converted to bytes
      * @return Byte representation of value
      */
@@ -244,9 +222,6 @@
         final int length = (value == null) ? 0 : size;
         final ByteBuffer buffer = ByteBuffer.allocate(ClientDataInfo.BYTE_LENGTH + length)
                 .put(info.encode());
-<<<<<<< HEAD
-        return encodeValue(value, buffer, x -> putter.apply(buffer, x));
-=======
         final byte[] bytes = encodeValue(value, buffer, x -> putter.apply(buffer, x));
         checkBufferHasNoRemaining(buffer);
         return bytes;
@@ -282,7 +257,6 @@
         }
         checkBufferHasNoRemaining(buffer);
         return buffer.array();
->>>>>>> 932f8a6e
     }
 
     /**
@@ -298,19 +272,6 @@
     private static <T> T basicDecode(final byte[] bytes, @NonNull final ClientDataType type,
                                      @NonNull final Function<ByteBuffer, T> getter) {
         final ByteBuffer buffer = ByteBuffer.wrap(bytes);
-        final ClientDataInfo info = stripClientDataInfo(buffer, type);
-<<<<<<< HEAD
-        if (info.isNull()) {
-            return null;
-        }
-        try {
-            final T value = getter.apply(buffer);
-            checkBuffer(buffer);
-            return value;
-        } catch (BufferUnderflowException e) {
-            throw new C3rRuntimeException("Value could not be decoded, not enough bytes.", e);
-        }
-=======
         T value = null;
         if (!info.isNull()) {
             try {
@@ -346,7 +307,6 @@
         }
         checkBufferHasNoRemaining(buffer);
         return value;
->>>>>>> 932f8a6e
     }
 
     /**
@@ -355,11 +315,8 @@
      * @param value Boolean to turn into bytes
      * @return Byte array of 1 byte that stores a representation of the boolean value
      */
-<<<<<<< HEAD
-    private static byte[] getBytesFromBoolean(final boolean value) {
-=======
+
     private static byte[] booleanToBytes(final boolean value) {
->>>>>>> 932f8a6e
         if (value) {
             return new byte[]{(byte) 1};
         } else {
@@ -374,11 +331,7 @@
      * @return The boolean value the byte represents
      * @throws C3rIllegalArgumentException if the byte does not represent a valid boolean value
      */
-<<<<<<< HEAD
-    private static boolean getBooleanFromByte(final byte value) {
-=======
     private static boolean booleanFromByte(final byte value) {
->>>>>>> 932f8a6e
         if (value == (byte) 0) {
             return false;
         } else if (value == (byte) 1) {
@@ -394,11 +347,7 @@
      * @param buffer {@code ByteBuffer} that should have no remaining bytes to read
      * @throws C3rRuntimeException If there are still bytes left in the array
      */
-<<<<<<< HEAD
-    private static void checkBuffer(@NonNull final ByteBuffer buffer) {
-=======
     private static void checkBufferHasNoRemaining(@NonNull final ByteBuffer buffer) {
->>>>>>> 932f8a6e
         if (buffer.hasRemaining()) {
             throw new C3rRuntimeException(buffer.remaining() + " bytes still left but expected number of bytes have been decoded.");
         }
@@ -524,11 +473,7 @@
             } else if (bytes.length != 1) {
                 throw new C3rRuntimeException("Boolean value expected to be a single byte.");
             }
-<<<<<<< HEAD
-            return getBooleanFromByte(bytes[0]);
-=======
             return booleanFromByte(bytes[0]);
->>>>>>> 932f8a6e
         }
 
         /**
@@ -541,11 +486,7 @@
             if (value == null) {
                 return null;
             }
-<<<<<<< HEAD
-            return getBytesFromBoolean(value);
-=======
             return booleanToBytes(value);
->>>>>>> 932f8a6e
         }
 
         /**
@@ -569,96 +510,6 @@
         public static java.lang.Boolean decode(final byte[] bytes) {
             final ByteBuffer buffer = ByteBuffer.wrap(bytes);
             final ClientDataInfo info = stripClientDataInfo(buffer, ClientDataType.BOOLEAN);
-<<<<<<< HEAD
-            if (info.isNull()) {
-                return null;
-            }
-            try {
-                final byte[] remaining = new byte[buffer.remaining()];
-                buffer.get(remaining);
-                checkBuffer(buffer);
-                return fromBytes(remaining);
-            } catch (BufferUnderflowException e) {
-                throw new C3rRuntimeException("Value could not be decoded, not enough bytes.", e);
-            }
-        }
-    }
-
-    /**
-     * Utility functions for converting a C3R Char to and from various representations.
-     */
-    public static final class Char {
-        /**
-         * Number of bytes of metadata needed to reconstruct a fixed length character array correctly.
-         */
-        private static final int TOTAL_METADATA_BYTES = Integer.BYTES;
-
-        /**
-         * Converts bytes to a fixed length character array.
-         *
-         * @param bytes UTF-8 encoded bytes to convert
-         * @return Fixed length character array
-         */
-        public static char[] fromBytes(final byte[] bytes) {
-            final java.lang.String value = stringFromBytes(bytes);
-            return value == null ? null : value.toCharArray();
-        }
-
-        /**
-         * Convert a fixed length character array to a byte array.
-         *
-         * @param characters Character ta turn into UTF-8 encoded bytes
-         * @return UTF-8 byte encoding of string
-         */
-        public static byte[] toBytes(final char[] characters) {
-            final java.lang.String value = characters == null ? null : new java.lang.String(characters);
-            return stringToBytes(value);
-        }
-
-        /**
-         * Encodes a fixed length character array along with necessary metadata to reconstitute the value for encryption.
-         *
-         * @param value Character array  to encrypt
-         * @return Byte representation of the value and its metadata
-         */
-        public static byte[] encode(final char[] value) {
-            final ClientDataInfo info = ClientDataInfo.builder().type(ClientDataType.CHAR).isNull(value == null).build();
-            final byte[] bytes = (value == null) ? null : StandardCharsets.UTF_8.encode(CharBuffer.wrap(value)).array();
-            final int length = (value == null) ? 0 : TOTAL_METADATA_BYTES + bytes.length;
-            final ByteBuffer buffer = ByteBuffer.allocate(ClientDataInfo.BYTE_LENGTH + length)
-                    .put(info.encode());
-            if (value != null) {
-                buffer.putInt(value.length);
-                buffer.put(bytes);
-            }
-            return buffer.array();
-        }
-
-        /**
-         * Decodes a byte array into the original Char value.
-         *
-         * @param bytes Encoded value and metadata
-         * @return Char value
-         * @throws C3rRuntimeException if not enough bytes are in the encoded value or the data type is not Char
-         */
-        public static char[] decode(final byte[] bytes) {
-            final ByteBuffer buffer = ByteBuffer.wrap(bytes);
-            final ClientDataInfo info = stripClientDataInfo(buffer, ClientDataType.CHAR);
-            if (info.isNull()) {
-                return null;
-            }
-            try {
-                final int length = buffer.getInt();
-                final char[] value = StandardCharsets.UTF_8.decode(buffer).array();
-                if (value.length != length) {
-                    throw new C3rRuntimeException("Fixed length character array expected to be of length " + length + " but was " +
-                            value.length + ".");
-                }
-                checkBuffer(buffer);
-                return value;
-            } catch (BufferUnderflowException e) {
-                throw new C3rRuntimeException("Value could not be decoded, not enough bytes.", e);
-=======
             java.lang.Boolean value = null;
             if (!info.isNull()) {
                 try {
@@ -668,7 +519,6 @@
                 } catch (BufferUnderflowException e) {
                     throw new C3rRuntimeException("Value could not be decoded, not enough bytes.", e);
                 }
->>>>>>> 932f8a6e
             }
             checkBufferHasNoRemaining(buffer);
             return value;
@@ -676,8 +526,6 @@
     }
 
     /**
-<<<<<<< HEAD
-=======
      * Utility functions for converting a C3R Char to and from various representations.
      */
     public static final class Char {
@@ -725,7 +573,6 @@
     }
 
     /**
->>>>>>> 932f8a6e
      * Utility functions for converting a C3R Date to and from various representations. Date is relative to epoch.
      */
     public static final class Date {
@@ -782,8 +629,6 @@
         private static final int TOTAL_METADATA_BYTES = 2 * Integer.BYTES;
 
         /**
-<<<<<<< HEAD
-=======
          * Checks that the scale and precision on the value are within the bounds of the specified scale and precision.
          *
          * @param specifiedPrecision Precision in metadata
@@ -801,7 +646,6 @@
         }
 
         /**
->>>>>>> 932f8a6e
          * Takes a byte array and returns the fixed point number it represents. This is done by transforming the byte array into
          * a string and then a {@code BigDecimal} value. Precision and scale may be smaller than they were originally since they
          * are calculated using the digits present in the string value only.
@@ -856,11 +700,7 @@
          * @param scale     How many digits are to the right of the decimal point
          * @return Byte array encoding all the information to recreate the decimal value
          * @throws C3rIllegalArgumentException if precision and scale are missing for a non-null value
-         *                                     or have non-matching null status for a null value
-<<<<<<< HEAD
-=======
          * @throws C3rRuntimeException if value is outside the limits imposed by precision and scale
->>>>>>> 932f8a6e
          */
         public static byte[] encode(final BigDecimal value, final Integer precision, final Integer scale) {
             final Object[] metadata = new Object[]{precision, scale};
@@ -868,19 +708,7 @@
                 throw new C3rIllegalArgumentException("Precision and scale must both be specified unless value is null, " +
                         "then they may optionally be null.");
             }
-            final ClientDataInfo info = ClientDataInfo.builder().type(ClientDataType.DECIMAL).isNull(value == null).build();
-<<<<<<< HEAD
-            final char[] plainString = (value == null) ? null : value.toPlainString().toCharArray();
-            int length = ClientDataInfo.BYTE_LENGTH;
-            length += getMetaDataByteLength(value, metadata, TOTAL_METADATA_BYTES, TOTAL_METADATA_BYTES);
-            length += (value == null) ? 0 : plainString.length * Character.BYTES;
-            final ByteBuffer buffer = ByteBuffer.allocate(length)
-                    .put(info.encode());
-            if (value != null) {
-                buffer.putInt(precision);
-                buffer.putInt(scale);
-                buffer.asCharBuffer().put(plainString);
-=======
+
             final byte[] plainString = (value == null) ? null : value.toPlainString().getBytes(StandardCharsets.UTF_8);
             int length = getMetaDataByteLength(value, metadata, TOTAL_METADATA_BYTES);
             length += (value == null) ? 0 : plainString.length;
@@ -893,16 +721,11 @@
                 buffer.putInt(precision);
                 buffer.putInt(scale);
                 buffer.put(plainString);
->>>>>>> 932f8a6e
-                return buffer.array();
             } else if (precision != null && scale != null) {
                 buffer.putInt(precision);
                 buffer.putInt(scale);
             }
-<<<<<<< HEAD
-=======
             checkBufferHasNoRemaining(buffer);
->>>>>>> 932f8a6e
             return buffer.array();
         }
 
@@ -910,13 +733,8 @@
          * Decodes a byte array into the original decimal value. Verifies valid values for UTC flag and units.
          *
          * @param bytes Encoded timestamp with information needed to recreate the correct value
-         * @return Information needed to create the value
-<<<<<<< HEAD
-         * @throws C3rRuntimeException if not enough bytes are present or the bytes do not represent a {@code BigDecimal} value
-=======
          * @throws C3rRuntimeException if not enough bytes are present, the bytes do not represent a {@code BigDecimal} value
          *                             or the value is outside the limits imposed by precision and scale
->>>>>>> 932f8a6e
          */
         public static ClientValueWithMetadata.Decimal decode(final byte[] bytes) {
             final ByteBuffer buffer = ByteBuffer.wrap(bytes);
@@ -929,14 +747,7 @@
                     scale = buffer.getInt();
                 }
                 BigDecimal value = null;
-                if (!info.isNull()) {
-<<<<<<< HEAD
-                    final java.lang.String stringValue = buffer.asCharBuffer().toString();
-                    buffer.position(buffer.limit());
-                    value = new BigDecimal(stringValue);
-                }
-                checkBuffer(buffer);
-=======
+
                     final byte[] strBytes = new byte[buffer.remaining()];
                     buffer.get(strBytes);
                     final java.lang.String stringValue = stringFromBytes(strBytes);
@@ -946,7 +757,6 @@
                     }
                 }
                 checkBufferHasNoRemaining(buffer);
->>>>>>> 932f8a6e
                 return new ClientValueWithMetadata.Decimal(value, precision, scale);
             } catch (BufferUnderflowException bue) {
                 throw new C3rRuntimeException("Value could not be decoded, not enough bytes.", bue);
@@ -968,11 +778,7 @@
          * @return Corresponding float value
          * @throws C3rRuntimeException If the byte array is not the expected length
          */
-<<<<<<< HEAD
-        static java.lang.Double fromBytes(final byte[] bytes) {
-=======
         public static java.lang.Double fromBytes(final byte[] bytes) {
->>>>>>> 932f8a6e
             return basicFromBytes(bytes, java.lang.Double.BYTES, ClientDataType.DOUBLE, ByteBuffer::getDouble);
         }
 
@@ -1184,13 +990,7 @@
          * @return Byte representation of the value and its metadata
          */
         public static byte[] encode(final java.lang.String value) {
-<<<<<<< HEAD
-            final byte[] asBytes = toBytes(value);
-            final int size = asBytes == null ? 0 : asBytes.length;
-            return basicEncode(asBytes, ClientDataType.STRING, size, ByteBuffer::put);
-=======
             return encodeString(ClientDataType.STRING, value);
->>>>>>> 932f8a6e
         }
 
         /**
@@ -1413,12 +1213,6 @@
             final ByteBuffer buffer = ByteBuffer.wrap(bytes);
             final ClientDataInfo info = stripClientDataInfo(buffer, ClientDataType.VARCHAR);
             try {
-<<<<<<< HEAD
-                final byte[] strBuffer = new byte[bytes.length - ClientDataInfo.BYTE_LENGTH];
-                buffer.get(strBuffer, 0, strBuffer.length);
-                checkBuffer(buffer);
-                return fromBytes(strBuffer);
-=======
                 Integer maxLength = null;
                 if (buffer.remaining() >= TOTAL_METADATA_BYTES) {
                     maxLength = buffer.getInt();
@@ -1435,7 +1229,6 @@
                 }
                 checkBufferHasNoRemaining(buffer);
                 return new ClientValueWithMetadata.Varchar(value, maxLength);
->>>>>>> 932f8a6e
             } catch (BufferUnderflowException e) {
                 throw new C3rRuntimeException("Value could not be decoded, not enough bytes.", e);
             }
